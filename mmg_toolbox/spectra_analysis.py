--- conflicted
+++ resolved
@@ -6,33 +6,6 @@
 
 import os
 import numpy as np
-<<<<<<< HEAD
-import matplotlib.pyplot as plt
-import h5py
-from lmfit.models import LinearModel, QuadraticModel, ExponentialModel, StepModel, PolynomialModel
-from itertools import islice
-from collections import defaultdict
-
-
-def get_spectra(*file_list: str, energy_path: str, signal_path: str, pol_path: str, monitor_path: str = None):
-    """get signals and energy from spectra scan files"""
-    en_list = []
-    signals = defaultdict(dict)
-    for file in file_list:
-        with h5py.File(file, 'r', swmr=True) as hdf:
-            energy = hdf[energy_path][()]
-            signal = hdf[signal_path][()]
-            if monitor_path:
-                monitor = hdf[monitor_path][()]
-                signal = signal / monitor
-            pol = hdf[pol_path].asstr()[()]
-
-        en_list.append(energy)
-        signals[pol][os.path.basename(file)] = (energy, signal)
-    av_energy = average_energy_scans(*en_list)
-    interp_signals = {p: average_energy_spectra(av_energy, *val.values()) for p, val in signals.items()}
-    return av_energy, interp_signals, signals
-=======
 from lmfit.model import ModelResult
 from lmfit.models import LinearModel, QuadraticModel, ExponentialModel, StepModel, PolynomialModel
 
@@ -109,7 +82,6 @@
             raise ValueError(f"xray absorption edges of multiple edges present: {label1}, {label2}")
         return element1, f"{edge1}, {edge2}"
     raise ValueError(f"xray absorption edges of multiple edges present: {edges}")
->>>>>>> d1c0e1a9
 
 
 def average_energy_scans(*args: np.ndarray):
@@ -216,8 +188,7 @@
     return bkg, 1, fit_output
 
 
-<<<<<<< HEAD
-def fit_step_background(energy, signal, ev_from_start=5.)  -> tuple[np.ndarray, np.ndarray]:  # good?
+def fit_step_background(energy, signal, ev_from_start=5.)  -> tuple[np.ndarray, float, ModelResult]:  # good?
     """Use lmfit to detemine edge background"""
     model = LinearModel(prefix='bkg_') + StepModel(form='arctan', prefix='edge_')
     region = (energy < np.min(energy) + ev_from_start) + (energy > np.max(energy) - ev_from_start)
@@ -235,10 +206,11 @@
     # bkg_ini = model.eval(pars, x=energy)
     fit_output = model.fit(sig_region, pars, x=en_region)
     bkg = fit_output.eval(x=energy)
-    return (signal - bkg), bkg
-
-
-def fit_double_edge_step_background(energy, signal, l3_energy, l2_energy, peak_width_ev=5.) -> tuple[np.ndarray, np.ndarray]:
+    step = fit_output.params['edge_amplitude']
+    return bkg, step, fit_output
+
+
+def fit_double_edge_step_background(energy, signal, l3_energy, l2_energy, peak_width_ev=5.) -> tuple[np.ndarray, float, ModelResult]:
     """Use lmfit to determine sloping background"""
     model = StepModel(form='arctan', prefix='l3_') + StepModel(form='arctan', prefix='l2_')  # form='linear'
     region = (
@@ -268,144 +240,6 @@
     # bkg_ini = model.eval(pars, x=energy)
     fit_output = model.fit(sig_region, pars, x=en_region)
     bkg = fit_output.eval(x=energy)
-    return (signal - bkg), bkg
-
-
-def fit_exp_step(energy, signal, ev_from_start=5., ev_from_end=5.) -> tuple[np.ndarray, np.ndarray]:  # good?
-    """Use lmfit to determine sloping background"""
-    model = ExponentialModel(prefix='bkg_') + StepModel(form='arctan', prefix='jmp_')  # form='linear'
-=======
-def fit_step_background(energy, signal, ev_from_start=5.)  -> tuple[np.ndarray, float, ModelResult]:  # good?
-    """Use lmfit to detemine edge background"""
-    model = LinearModel(prefix='bkg_') + StepModel(form='arctan', prefix='edge_')
->>>>>>> d1c0e1a9
-    region = (energy < np.min(energy) + ev_from_start) + (energy > np.max(energy) - ev_from_start)
-    en_region = energy[region]
-    sig_region = signal[region]
-
-    guess_jump = signal_jump(energy, signal)
-    pars = model.make_params(
-        bkg_slope=0.0,
-        bkg_intercept=np.min(sig_region),
-        edge_amplitude=guess_jump,
-        edge_center=np.mean(energy),
-        edge_sigma=1.0,
-    )
-    # bkg_ini = model.eval(pars, x=energy)
-    fit_output = model.fit(sig_region, pars, x=en_region)
-    bkg = fit_output.eval(x=energy)
-<<<<<<< HEAD
-    jump = fit_output.params['jmp_amplitude']
-    # print('fit_exp_step:\n', fit_output.fit_report())
-    # print(jump)
-    return (signal - bkg) / jump, bkg / jump
-
-
-def fit_poly_double_edge_step_background(energy, signal, l3_energy, l2_energy, peak_width_ev=5.) -> tuple[np.ndarray, np.ndarray]:
-    """Use lmfit to determine sloping background"""
-    model = (
-            PolynomialModel(degree=2, prefix='bkg_') +
-            StepModel(form='arctan', prefix='l3_') +
-            StepModel(form='arctan', prefix='l2_')
-    )
-    region = (
-            (energy < l3_energy - peak_width_ev / 2) +
-            np.logical_and(energy > l3_energy + peak_width_ev / 2, energy < l2_energy - peak_width_ev / 2) +
-            (energy > l2_energy + peak_width_ev / 2)
-    )
-    en_region = energy[region]
-    sig_region = signal[region]
-
-    guess_jump = signal_jump(energy, signal)
-    pars = model.make_params(
-        bkg_c0=np.min(sig_region),
-        bkg_c1=0,
-        bkg_c2=0,
-        l3_amplitude=0.667 * guess_jump,
-        l3_center=l3_energy,
-        l3_sigma=2,
-        l2_amplitude=0.333 * guess_jump,
-        l2_center=l2_energy,
-        l2_sigma=2,
-    )
-    pars['l3_center'].set(min=l3_energy - 2.0, max=l3_energy + 2.0)
-    pars['l2_center'].set(min=l2_energy - 2.0, max=l2_energy + 2.0)
-    pars['l3_sigma'].set(min=1, max=5)
-    # pars['l2_sigma'].set(min=1, max=5)
-    pars['l2_sigma'].set(expr='l3_sigma')
-    pars['l3_amplitude'].set(min=0.6 * guess_jump, max=0.75 * guess_jump)
-    pars['l2_amplitude'].set(expr=f"{guess_jump}-l3_amplitude")
-    # bkg_ini = model.eval(pars, x=energy)
-    fit_output = model.fit(sig_region, pars, x=en_region)
-    bkg = fit_output.eval(x=energy)
-    jump = fit_output.params['l3_amplitude'] + fit_output.params['l2_amplitude']
-    return (signal - bkg) / jump, bkg / jump
-
-
-def i06_norm(energy, signal) -> tuple[np.ndarray, np.ndarray]:
-    """I06 norm and post_edge_norm option"""
-    sig = 1.0 * signal
-    sig /= sig[energy < energy[0] + 5].mean()  # nomalise by the average of a range of energy
-    jump = sig[energy > energy[-1] - 5].mean() - sig[energy < energy[0] + 5].mean()
-
-    print(jump)
-    print(sig[energy < energy[0] + 5].mean())
-    sig -= sig[energy < energy[0] + 5].mean()  # - 1
-    jump2 = sig[energy > energy[-1] - 5].mean()
-    print(jump2)
-    sig /= jump2
-    return sig, jump2 * np.ones_like(sig)
-
-
-def fit_bkg_then_norm_to_peak(energy, signal, ev_from_start=5., ev_from_end=5.) -> tuple[np.ndarray, np.ndarray]:  # good?
-    """Fit the background then normalise the post-edge to 1"""
-    fit_signal, bkg = fit_exp_background(energy, signal, ev_from_start)
-    peak = np.max(abs(fit_signal))
-    return fit_signal / peak, bkg / peak
-
-
-def fit_bkg_then_norm_to_jump(energy, signal, ev_from_start=5., ev_from_end=5.) -> tuple[np.ndarray, np.ndarray]:  # good?
-    """Fit the background then normalise the post-edge to 1"""
-    fit_signal, bkg = fit_exp_background(energy, signal, ev_from_start)
-    jump = signal_jump(energy, fit_signal, ev_from_start, ev_from_end)
-    return fit_signal / abs(jump), bkg / abs(jump)
-
-=======
-    step = fit_output.params['edge_amplitude']
-    return bkg, step, fit_output
->>>>>>> d1c0e1a9
-
-
-def fit_double_edge_step_background(energy, signal, l3_energy, l2_energy, peak_width_ev=5.) -> tuple[np.ndarray, float, ModelResult]:
-    """Use lmfit to determine sloping background"""
-    model = StepModel(form='arctan', prefix='l3_') + StepModel(form='arctan', prefix='l2_')  # form='linear'
-    region = (
-            (energy < l3_energy - peak_width_ev / 2) +
-            np.logical_and(energy > l3_energy + peak_width_ev / 2, energy < l2_energy - peak_width_ev / 2) +
-            (energy > l2_energy + peak_width_ev / 2)
-    )
-    en_region = energy[region]
-    sig_region = signal[region]
-
-    guess_jump = signal_jump(energy, signal)
-    pars = model.make_params(
-        l3_amplitude=0.667 * guess_jump,
-        l3_center=l3_energy,
-        l3_sigma=2,
-        l2_amplitude=0.333 * guess_jump,
-        l2_center=l2_energy,
-        l2_sigma=2,
-    )
-    pars['l3_center'].set(min=l3_energy - 1.0, max=l3_energy + 1.0)
-    pars['l2_center'].set(min=l2_energy - 1.0, max=l2_energy + 1.0)
-    pars['l3_sigma'].set(min=1, max=5)
-    # pars['l2_sigma'].set(min=1, max=5)
-    pars['l2_sigma'].set(expr='l3_sigma')
-    pars['l3_amplitude'].set(min=0.6 * guess_jump, max=0.75 * guess_jump)
-    pars['l2_amplitude'].set(expr=f"{guess_jump}-l3_amplitude")
-    # bkg_ini = model.eval(pars, x=energy)
-    fit_output = model.fit(sig_region, pars, x=en_region)
-    bkg = fit_output.eval(x=energy)
     step = fit_output.params['l3_amplitude'] + fit_output.params['l2_amplitude']
     return bkg, step, fit_output
 
